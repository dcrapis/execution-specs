--- conflicted
+++ resolved
@@ -1,12 +1,9 @@
-<<<<<<< HEAD
-# Ethereum Execution Specifications
-=======
 # Ethereum Execution Client Specifications
->>>>>>> a1ca62c5
+
 
 ## Description
 
-This repository contains the consensus specifications related to the Ethereum execution engine, specifically the [pyspec](/src/eth1spec/spec.py) and specifications for [network upgrades](/network-upgrades). The [JSON-RPC API specification](https://github.com/ethereum/execution-apis) can be found in a separate repository. 
+This repository contains the consensus specifications related to the Ethereum execution client, specifically the [pyspec](/src/eth1spec/spec.py) and specifications for [network upgrades](/network-upgrades). The [JSON-RPC API specification](https://github.com/ethereum/execution-apis) can be found in a separate repository. 
 
 ### Ethereum Protocol Releases
 
